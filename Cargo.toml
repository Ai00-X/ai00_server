--- conflicted
+++ resolved
@@ -53,11 +53,7 @@
 
 [dependencies.web-rwkv]
 # path = "../web-rwkv"
-<<<<<<< HEAD
 version = "0.8.0"
-=======
-version = "0.7.6"
->>>>>>> 47d0c850
 
 [dependencies.salvo]
 default-features = true
