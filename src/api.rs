--- conflicted
+++ resolved
@@ -1,19 +1,18 @@
-use crate::{request_info, ReloadRequest, RuntimeInfo, ThreadRequest, ThreadState};
+use std::{
+    fs::{self, File},
+    io::Cursor,
+    path::Path,
+    path::PathBuf,
+};
+
+use anyhow::Result;
 use axum::{extract::State, Json};
 use memmap::Mmap;
 use serde::{Deserialize, Serialize};
-<<<<<<< HEAD
 use web_rwkv::model::ModelInfo;
 
 use crate::{request_info, ReloadRequest, RuntimeInfo, ThreadRequest, ThreadState};
 
-=======
-use std::{
-    fs::{self, File},
-    io::Cursor,
-    path::{Path, PathBuf},
-};
->>>>>>> 714d4f23
 #[derive(Debug, Serialize)]
 struct ModelChoice {
     object: String,
@@ -26,16 +25,8 @@
 }
 
 pub async fn models(State(ThreadState(sender)): State<ThreadState>) -> Json<ModelResponse> {
-<<<<<<< HEAD
     let info = request_info(sender);
     let model_name = info.reload.model_path.to_string_lossy().into_owned();
-=======
-    let model_name = request_info(sender)
-        .map(|info| info.reload.path)
-        .and_then(|path| path.file_name().map(|name| name.to_os_string()))
-        .and_then(|name| name.into_string().ok())
-        .unwrap_or_default();
->>>>>>> 714d4f23
 
     Json(ModelResponse {
         data: vec![ModelChoice {
@@ -71,13 +62,8 @@
 
 #[derive(Debug, Clone, Serialize)]
 pub struct FileInfo {
-<<<<<<< HEAD
-    name: OsString,
-    size: u64,
-=======
     pub name: String,
     pub size: u64,
->>>>>>> 714d4f23
 }
 
 #[derive(Debug, Default, Clone, Serialize)]
@@ -99,7 +85,7 @@
                 .filter(|x| x.path().is_file())
                 .filter_map(|x| Some((x.file_name(), x.metadata().ok()?)))
                 .map(|(name, meta)| FileInfo {
-                    name: name.to_string_lossy().into_owned(),
+                    name: name.to_string_lossy().into(),
                     size: meta.len(),
                 })
                 .collect(),
@@ -113,31 +99,39 @@
 
 #[derive(Debug, Clone, Deserialize)]
 pub struct UnzipRequest {
-    pub target_dir: PathBuf,
-    pub zip_path: PathBuf,
+    pub path: PathBuf,
+    pub target: PathBuf,
 }
 
-#[derive(Debug, Serialize)]
-pub struct UnzipResponse {
-    pub state: String,
+#[derive(Debug, Clone, Serialize)]
+#[serde(rename_all = "UPPERCASE")]
+pub enum UnzipResponse {
+    Ok,
+    Err,
 }
 
 pub async fn unzip(
     State(ThreadState(_)): State<ThreadState>,
     Json(request): Json<UnzipRequest>,
 ) -> Json<UnzipResponse> {
-    if Path::new(&request.target_dir).exists() {
-        // If exists, remove it
-        fs::remove_dir_all(&request.target_dir).unwrap();
-    }
-    fs::create_dir_all(&request.target_dir).unwrap();
+    let unzip = move || -> Result<()> {
+        if Path::new(&request.target).exists() {
+            fs::remove_dir_all(&request.target)?;
+        }
+        fs::create_dir_all(&request.target)?;
 
-    let file = File::open(&request.zip_path).unwrap();
-    let map = unsafe { Mmap::map(&file).unwrap() };
-    match zip_extract::extract(Cursor::new(&map), &request.target_dir, false) {
-        Ok(_) => Json(UnzipResponse { state: "OK".into() }),
-        Err(_) => Json(UnzipResponse {
-            state: "ERR".into(),
-        }),
+        let file = File::open(&request.path)?;
+        let map = unsafe { Mmap::map(&file)? };
+        zip_extract::extract(Cursor::new(&map), &request.target, false)?;
+
+        Ok(())
+    };
+
+    match unzip() {
+        Ok(_) => Json(UnzipResponse::Ok),
+        Err(err) => {
+            log::error!("failed to unzip: {}", err);
+            Json(UnzipResponse::Err)
+        }
     }
 }