--- conflicted
+++ resolved
@@ -1,9 +1,6 @@
 # 💯AI00 RWKV Server
 <!-- ALL-CONTRIBUTORS-BADGE:START - Do not remove or modify this section -->
 [![All Contributors](https://img.shields.io/badge/all_contributors-1-orange.svg?style=flat-square)](#contributors-)
-<!-- ALL-CONTRIBUTORS-BADGE:END -->
-<!-- ALL-CONTRIBUTORS-BADGE:START - Do not remove or modify this section -->
-[![All Contributors](https://img.shields.io/badge/all_contributors-0-orange.svg?style=flat-square)](#contributors-)
 <!-- ALL-CONTRIBUTORS-BADGE:END -->
 
 `AI00 RWKV Server`是一个基于[`RWKV`模型](https://github.com/BlinkDL/ChatRWKV)的推理API服务器。
@@ -158,7 +155,6 @@
 <!-- ALL-CONTRIBUTORS-LIST:START - Do not remove or modify this section -->
 <!-- prettier-ignore-start -->
 <!-- markdownlint-disable -->
-<<<<<<< HEAD
 <table>
   <tbody>
     <tr>
@@ -166,18 +162,14 @@
     </tr>
   </tbody>
 </table>
-
 <!-- markdownlint-restore -->
 <!-- prettier-ignore-end -->
 
 <!-- ALL-CONTRIBUTORS-LIST:END -->
-=======
-
-<!-- markdownlint-restore -->
-<!-- prettier-ignore-end -->
->>>>>>> f6094ffc
-
-<!-- ALL-CONTRIBUTORS-LIST:END -->
+
+
+
+
 ### 感谢下面又好看又有眼光又优秀的杰出人士对项目的支持和无私奉献
 
 - 来自 QQ 群
